#!/usr/bin/env python3 -u
# Copyright (c) Facebook, Inc. and its affiliates.
#
# This source code is licensed under the MIT license found in the
# LICENSE file in the root directory of this source tree.
"""
Train a new model on one or across multiple GPUs.
"""

import logging
import math
import os
import sys

import numpy as np
import torch

from fairseq import checkpoint_utils, distributed_utils, options, tasks, train_utils, utils
from fairseq.data import iterators
from fairseq.logging import meters, metrics, progress_bar
from fairseq.trainer import Trainer
from fairseq.model_parallel.megatron_trainer import MegatronTrainer


logging.basicConfig(
    format='%(asctime)s | %(levelname)s | %(name)s | %(message)s',
    datefmt='%Y-%m-%d %H:%M:%S',
    level=logging.INFO,
    stream=sys.stdout,
)
logger = logging.getLogger('fairseq_cli.train')


def main(args, init_distributed=False):
    utils.import_user_module(args)

    assert args.max_tokens is not None or args.max_sentences is not None, \
        'Must specify batch size either with --max-tokens or --max-sentences'
    metrics.reset()

    # Initialize CUDA and distributed training
    if torch.cuda.is_available() and not args.cpu:
        torch.cuda.set_device(args.device_id)
    np.random.seed(args.seed)
    torch.manual_seed(args.seed)
    if init_distributed:
        args.distributed_rank = distributed_utils.distributed_init(args)

    if distributed_utils.is_master(args):
        checkpoint_utils.verify_checkpoint_directory(args.save_dir)

    # Print args
    logger.info(args)

    # Setup task, e.g., translation, language modeling, etc.
    task = tasks.setup_task(args)

    # Load valid dataset (we load training data below, based on the latest checkpoint)
    for valid_sub_split in args.valid_subset.split(','):
        task.load_dataset(valid_sub_split, combine=False, epoch=1)

    # Build model and criterion
    model = task.build_model(args)
    criterion = task.build_criterion(args)
    logger.info(model)
    logger.info('model {}, criterion {}'.format(args.arch, criterion.__class__.__name__))
    logger.info('num. model params: {} (num. trained: {})'.format(
        sum(p.numel() for p in model.parameters()),
        sum(p.numel() for p in model.parameters() if p.requires_grad),
    ))

    # Build trainer
    if args.model_parallel_size == 1:
        trainer = Trainer(args, task, model, criterion)
    else:
        trainer = MegatronTrainer(args, task, model, criterion)

    logger.info('training on {} GPUs'.format(args.distributed_world_size))
    logger.info('max tokens per GPU = {} and max sentences per GPU = {}'.format(
        args.max_tokens,
        args.max_sentences,
    ))

    # Load the latest checkpoint if one is available and restore the
    # corresponding train iterator
    extra_state, epoch_itr = checkpoint_utils.load_checkpoint(args, trainer)

    # Train until the learning rate gets too small
    max_epoch = args.max_epoch or math.inf
    max_update = args.max_update or math.inf
    lr = trainer.get_lr()
    train_meter = meters.StopwatchMeter()
    train_meter.start()
    while (
        lr > args.min_lr
        and epoch_itr.next_epoch_idx <= max_epoch
    ):
        # train for one epoch
<<<<<<< HEAD
        train_utils.train(args, trainer, task, epoch_itr)

        if not args.disable_validation and epoch_itr.epoch % args.validate_interval == 0:
            valid_losses = train_utils.validate(args, trainer, task, epoch_itr, valid_subsets)
        else:
            valid_losses = [None]
=======
        valid_losses = train(args, trainer, task, epoch_itr, max_update)
        if should_stop_early(args, valid_losses[0]) or trainer.get_num_updates() >= max_update:
            break
>>>>>>> c4697e83

        # only use first validation loss to update the learning rate
        lr = trainer.lr_step(epoch_itr.epoch, valid_losses[0])

<<<<<<< HEAD
        # save checkpoint
        if epoch_itr.epoch % args.save_interval == 0:
            checkpoint_utils.save_checkpoint(args, trainer, epoch_itr, valid_losses[0])

        # early stop
        if train_utils.should_stop_early(args, valid_losses[0]):
            logger.info('early stop since valid performance hasn\'t improved for last {} runs'.format(args.patience))
            break

=======
>>>>>>> c4697e83
        epoch_itr = trainer.get_train_iterator(
            epoch_itr.next_epoch_idx,
            # sharded data: get train iterator for next epoch
            load_dataset=(os.pathsep in getattr(args, 'data', '')),
        )
    train_meter.stop()
    logger.info('done training in {:.1f} seconds'.format(train_meter.sum))


<<<<<<< HEAD
=======
def should_stop_early(args, valid_loss):
    # skip check if no validation was done in the current epoch
    if valid_loss is None:
        return False
    if args.patience <= 0:
        return False

    def is_better(a, b):
        return a > b if args.maximize_best_checkpoint_metric else a < b

    prev_best = getattr(should_stop_early, 'best', None)
    if prev_best is None or is_better(valid_loss, prev_best):
        should_stop_early.best = valid_loss
        should_stop_early.num_runs = 0
        return False
    else:
        should_stop_early.num_runs += 1
        if should_stop_early.num_runs >= args.patience:
            logger.info('early stop since valid performance hasn\'t improved for last {} runs'.format(args.patience))
            return True
        else:
            return False


@metrics.aggregate('train')
def train(args, trainer, task, epoch_itr, max_update=math.inf):
    """Train the model for one epoch and return validation losses."""
    # Initialize data iterator
    itr = epoch_itr.next_epoch_itr(
        fix_batches_to_gpus=args.fix_batches_to_gpus,
        shuffle=(epoch_itr.next_epoch_idx > args.curriculum),
    )
    update_freq = (
        args.update_freq[epoch_itr.epoch - 1]
        if epoch_itr.epoch <= len(args.update_freq)
        else args.update_freq[-1]
    )
    itr = iterators.GroupedIterator(itr, update_freq)
    progress = progress_bar.progress_bar(
        itr,
        log_format=args.log_format,
        log_interval=args.log_interval,
        epoch=epoch_itr.epoch,
        tensorboard_logdir=(
            args.tensorboard_logdir if distributed_utils.is_master(args) else None
        ),
        default_log_format=('tqdm' if not args.no_progress_bar else 'simple'),
    )

    # task specific setup per epoch
    task.begin_epoch(epoch_itr.epoch, trainer.get_model())

    valid_subsets = args.valid_subset.split(',')
    for samples in progress:
        with metrics.aggregate('train_inner'):
            log_output = trainer.train_step(samples)
            if log_output is None:  # OOM, overflow, ...
                continue

        # log mid-epoch stats
        num_updates = trainer.get_num_updates()
        if num_updates % args.log_interval == 0:
            stats = get_training_stats(metrics.get_smoothed_values('train_inner'))
            progress.log(stats, tag='train_inner', step=num_updates)

            # reset mid-epoch stats after each log interval
            # the end-of-epoch stats will still be preserved
            metrics.reset_meters('train_inner')

        valid_losses = validate_and_save(args, trainer, task, epoch_itr, valid_subsets)
        if should_stop_early(args, valid_losses[0]) or num_updates >= max_update:
            break

    # log end-of-epoch stats
    stats = get_training_stats(metrics.get_smoothed_values('train'))
    progress.print(stats, tag='train', step=num_updates)

    # reset epoch-level meters
    metrics.reset_meters('train')
    return valid_losses


def validate_and_save(args, trainer, task, epoch_itr, valid_subsets):
    num_updates = trainer.get_num_updates()
    do_save = (
        (
            args.save_interval_updates > 0
            and num_updates > 0
            and num_updates % args.save_interval_updates == 0
        )
        or (
            epoch_itr.end_of_epoch()
            and epoch_itr.epoch % args.save_interval == 0
        )
    )
    do_validate = (
        (
            do_save  # saving requires validation
            or (
                epoch_itr.end_of_epoch()
                and epoch_itr.epoch % args.validate_interval == 0
            )
        )
        and not args.disable_validation
    )

    # Validate
    valid_losses = [None]
    if do_validate:
        valid_losses = validate(args, trainer, task, epoch_itr, valid_subsets)
    # Save
    if do_save:
        checkpoint_utils.save_checkpoint(args, trainer, epoch_itr, valid_losses[0])
    return valid_losses


def get_training_stats(stats):
    if 'nll_loss' in stats and 'ppl' not in stats:
        stats['ppl'] = utils.get_perplexity(stats['nll_loss'])
    stats['wall'] = round(metrics.get_meter('default', 'wall').elapsed_time, 0)
    return stats


def validate(args, trainer, task, epoch_itr, subsets):
    """Evaluate the model on the validation set(s) and return the losses."""

    if args.fixed_validation_seed is not None:
        # set fixed seed for every validation
        utils.set_torch_seed(args.fixed_validation_seed)

    valid_losses = []
    for subset in subsets:
        # Initialize data iterator
        itr = task.get_batch_iterator(
            dataset=task.dataset(subset),
            max_tokens=args.max_tokens_valid,
            max_sentences=args.max_sentences_valid,
            max_positions=utils.resolve_max_positions(
                task.max_positions(),
                trainer.get_model().max_positions(),
            ),
            ignore_invalid_inputs=args.skip_invalid_size_inputs_valid_test,
            required_batch_size_multiple=args.required_batch_size_multiple,
            seed=args.seed,
            num_shards=args.distributed_world_size,
            shard_id=args.distributed_rank,
            num_workers=args.num_workers,
        ).next_epoch_itr(shuffle=False)
        progress = progress_bar.progress_bar(
            itr,
            log_format=args.log_format,
            log_interval=args.log_interval,
            epoch=epoch_itr.epoch,
            prefix=f"valid on '{subset}' subset",
            tensorboard_logdir=(
                args.tensorboard_logdir if distributed_utils.is_master(args) else None
            ),
            default_log_format=('tqdm' if not args.no_progress_bar else 'simple'),
        )

        # create a new root metrics aggregator so validation metrics
        # don't pollute other aggregators (e.g., train meters)
        with metrics.aggregate(new_root=True) as agg:
            for sample in progress:
                trainer.valid_step(sample)

        # log validation stats
        stats = get_valid_stats(args, trainer, agg.get_smoothed_values())
        progress.print(stats, tag=subset, step=trainer.get_num_updates())

        valid_losses.append(stats[args.best_checkpoint_metric])
    return valid_losses


def get_valid_stats(args, trainer, stats):
    if 'nll_loss' in stats and 'ppl' not in stats:
        stats['ppl'] = utils.get_perplexity(stats['nll_loss'])
    stats['num_updates'] = trainer.get_num_updates()
    if hasattr(checkpoint_utils.save_checkpoint, 'best'):
        key = 'best_{0}'.format(args.best_checkpoint_metric)
        best_function = max if args.maximize_best_checkpoint_metric else min
        stats[key] = best_function(
            checkpoint_utils.save_checkpoint.best,
            stats[args.best_checkpoint_metric],
        )
    return stats


def distributed_main(i, args, start_rank=0):
    args.device_id = i
    if args.distributed_rank is None:  # torch.multiprocessing.spawn
        args.distributed_rank = start_rank + i
    main(args, init_distributed=True)


>>>>>>> c4697e83
def cli_main(modify_parser=None):
    parser = options.get_training_parser()
    args = options.parse_args_and_arch(parser, modify_parser=modify_parser)
    train_utils.call_main(args, main, modify_parser)


if __name__ == '__main__':
    cli_main()<|MERGE_RESOLUTION|>--- conflicted
+++ resolved
@@ -96,23 +96,16 @@
         and epoch_itr.next_epoch_idx <= max_epoch
     ):
         # train for one epoch
-<<<<<<< HEAD
         train_utils.train(args, trainer, task, epoch_itr)
 
         if not args.disable_validation and epoch_itr.epoch % args.validate_interval == 0:
             valid_losses = train_utils.validate(args, trainer, task, epoch_itr, valid_subsets)
         else:
             valid_losses = [None]
-=======
-        valid_losses = train(args, trainer, task, epoch_itr, max_update)
-        if should_stop_early(args, valid_losses[0]) or trainer.get_num_updates() >= max_update:
-            break
->>>>>>> c4697e83
 
         # only use first validation loss to update the learning rate
         lr = trainer.lr_step(epoch_itr.epoch, valid_losses[0])
 
-<<<<<<< HEAD
         # save checkpoint
         if epoch_itr.epoch % args.save_interval == 0:
             checkpoint_utils.save_checkpoint(args, trainer, epoch_itr, valid_losses[0])
@@ -122,8 +115,6 @@
             logger.info('early stop since valid performance hasn\'t improved for last {} runs'.format(args.patience))
             break
 
-=======
->>>>>>> c4697e83
         epoch_itr = trainer.get_train_iterator(
             epoch_itr.next_epoch_idx,
             # sharded data: get train iterator for next epoch
@@ -133,204 +124,6 @@
     logger.info('done training in {:.1f} seconds'.format(train_meter.sum))
 
 
-<<<<<<< HEAD
-=======
-def should_stop_early(args, valid_loss):
-    # skip check if no validation was done in the current epoch
-    if valid_loss is None:
-        return False
-    if args.patience <= 0:
-        return False
-
-    def is_better(a, b):
-        return a > b if args.maximize_best_checkpoint_metric else a < b
-
-    prev_best = getattr(should_stop_early, 'best', None)
-    if prev_best is None or is_better(valid_loss, prev_best):
-        should_stop_early.best = valid_loss
-        should_stop_early.num_runs = 0
-        return False
-    else:
-        should_stop_early.num_runs += 1
-        if should_stop_early.num_runs >= args.patience:
-            logger.info('early stop since valid performance hasn\'t improved for last {} runs'.format(args.patience))
-            return True
-        else:
-            return False
-
-
-@metrics.aggregate('train')
-def train(args, trainer, task, epoch_itr, max_update=math.inf):
-    """Train the model for one epoch and return validation losses."""
-    # Initialize data iterator
-    itr = epoch_itr.next_epoch_itr(
-        fix_batches_to_gpus=args.fix_batches_to_gpus,
-        shuffle=(epoch_itr.next_epoch_idx > args.curriculum),
-    )
-    update_freq = (
-        args.update_freq[epoch_itr.epoch - 1]
-        if epoch_itr.epoch <= len(args.update_freq)
-        else args.update_freq[-1]
-    )
-    itr = iterators.GroupedIterator(itr, update_freq)
-    progress = progress_bar.progress_bar(
-        itr,
-        log_format=args.log_format,
-        log_interval=args.log_interval,
-        epoch=epoch_itr.epoch,
-        tensorboard_logdir=(
-            args.tensorboard_logdir if distributed_utils.is_master(args) else None
-        ),
-        default_log_format=('tqdm' if not args.no_progress_bar else 'simple'),
-    )
-
-    # task specific setup per epoch
-    task.begin_epoch(epoch_itr.epoch, trainer.get_model())
-
-    valid_subsets = args.valid_subset.split(',')
-    for samples in progress:
-        with metrics.aggregate('train_inner'):
-            log_output = trainer.train_step(samples)
-            if log_output is None:  # OOM, overflow, ...
-                continue
-
-        # log mid-epoch stats
-        num_updates = trainer.get_num_updates()
-        if num_updates % args.log_interval == 0:
-            stats = get_training_stats(metrics.get_smoothed_values('train_inner'))
-            progress.log(stats, tag='train_inner', step=num_updates)
-
-            # reset mid-epoch stats after each log interval
-            # the end-of-epoch stats will still be preserved
-            metrics.reset_meters('train_inner')
-
-        valid_losses = validate_and_save(args, trainer, task, epoch_itr, valid_subsets)
-        if should_stop_early(args, valid_losses[0]) or num_updates >= max_update:
-            break
-
-    # log end-of-epoch stats
-    stats = get_training_stats(metrics.get_smoothed_values('train'))
-    progress.print(stats, tag='train', step=num_updates)
-
-    # reset epoch-level meters
-    metrics.reset_meters('train')
-    return valid_losses
-
-
-def validate_and_save(args, trainer, task, epoch_itr, valid_subsets):
-    num_updates = trainer.get_num_updates()
-    do_save = (
-        (
-            args.save_interval_updates > 0
-            and num_updates > 0
-            and num_updates % args.save_interval_updates == 0
-        )
-        or (
-            epoch_itr.end_of_epoch()
-            and epoch_itr.epoch % args.save_interval == 0
-        )
-    )
-    do_validate = (
-        (
-            do_save  # saving requires validation
-            or (
-                epoch_itr.end_of_epoch()
-                and epoch_itr.epoch % args.validate_interval == 0
-            )
-        )
-        and not args.disable_validation
-    )
-
-    # Validate
-    valid_losses = [None]
-    if do_validate:
-        valid_losses = validate(args, trainer, task, epoch_itr, valid_subsets)
-    # Save
-    if do_save:
-        checkpoint_utils.save_checkpoint(args, trainer, epoch_itr, valid_losses[0])
-    return valid_losses
-
-
-def get_training_stats(stats):
-    if 'nll_loss' in stats and 'ppl' not in stats:
-        stats['ppl'] = utils.get_perplexity(stats['nll_loss'])
-    stats['wall'] = round(metrics.get_meter('default', 'wall').elapsed_time, 0)
-    return stats
-
-
-def validate(args, trainer, task, epoch_itr, subsets):
-    """Evaluate the model on the validation set(s) and return the losses."""
-
-    if args.fixed_validation_seed is not None:
-        # set fixed seed for every validation
-        utils.set_torch_seed(args.fixed_validation_seed)
-
-    valid_losses = []
-    for subset in subsets:
-        # Initialize data iterator
-        itr = task.get_batch_iterator(
-            dataset=task.dataset(subset),
-            max_tokens=args.max_tokens_valid,
-            max_sentences=args.max_sentences_valid,
-            max_positions=utils.resolve_max_positions(
-                task.max_positions(),
-                trainer.get_model().max_positions(),
-            ),
-            ignore_invalid_inputs=args.skip_invalid_size_inputs_valid_test,
-            required_batch_size_multiple=args.required_batch_size_multiple,
-            seed=args.seed,
-            num_shards=args.distributed_world_size,
-            shard_id=args.distributed_rank,
-            num_workers=args.num_workers,
-        ).next_epoch_itr(shuffle=False)
-        progress = progress_bar.progress_bar(
-            itr,
-            log_format=args.log_format,
-            log_interval=args.log_interval,
-            epoch=epoch_itr.epoch,
-            prefix=f"valid on '{subset}' subset",
-            tensorboard_logdir=(
-                args.tensorboard_logdir if distributed_utils.is_master(args) else None
-            ),
-            default_log_format=('tqdm' if not args.no_progress_bar else 'simple'),
-        )
-
-        # create a new root metrics aggregator so validation metrics
-        # don't pollute other aggregators (e.g., train meters)
-        with metrics.aggregate(new_root=True) as agg:
-            for sample in progress:
-                trainer.valid_step(sample)
-
-        # log validation stats
-        stats = get_valid_stats(args, trainer, agg.get_smoothed_values())
-        progress.print(stats, tag=subset, step=trainer.get_num_updates())
-
-        valid_losses.append(stats[args.best_checkpoint_metric])
-    return valid_losses
-
-
-def get_valid_stats(args, trainer, stats):
-    if 'nll_loss' in stats and 'ppl' not in stats:
-        stats['ppl'] = utils.get_perplexity(stats['nll_loss'])
-    stats['num_updates'] = trainer.get_num_updates()
-    if hasattr(checkpoint_utils.save_checkpoint, 'best'):
-        key = 'best_{0}'.format(args.best_checkpoint_metric)
-        best_function = max if args.maximize_best_checkpoint_metric else min
-        stats[key] = best_function(
-            checkpoint_utils.save_checkpoint.best,
-            stats[args.best_checkpoint_metric],
-        )
-    return stats
-
-
-def distributed_main(i, args, start_rank=0):
-    args.device_id = i
-    if args.distributed_rank is None:  # torch.multiprocessing.spawn
-        args.distributed_rank = start_rank + i
-    main(args, init_distributed=True)
-
-
->>>>>>> c4697e83
 def cli_main(modify_parser=None):
     parser = options.get_training_parser()
     args = options.parse_args_and_arch(parser, modify_parser=modify_parser)
